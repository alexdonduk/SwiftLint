--- conflicted
+++ resolved
@@ -107,15 +107,9 @@
         if sourcekitdFailed {
             return nil
         }
-<<<<<<< HEAD
-        var results = [[SyntaxKind]](repeating: [], count: lines.count + 1)
+        var results = [[SyntaxToken]](repeating: [], count: lines.count + 1)
         var tokenGenerator = syntaxMap.tokens.makeIterator()
         var lineGenerator = lines.makeIterator()
-=======
-        var results = [[SyntaxToken]](count: lines.count + 1, repeatedValue: [])
-        var tokenGenerator = syntaxMap.tokens.generate()
-        var lineGenerator = lines.generate()
->>>>>>> 2246bb92
         var maybeLine = lineGenerator.next()
         var maybeToken = tokenGenerator.next()
         while let line = maybeLine, let token = maybeToken {
